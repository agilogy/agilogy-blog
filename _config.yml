# Welcome to Jekyll!
#
# This config file is meant for settings that affect your whole blog, values
# which you are expected to set up once and rarely edit after that. If you find
# yourself editing this file very often, consider using Jekyll's data files
# feature for the data you need to update frequently.
#
# For technical reasons, this file is *NOT* reloaded automatically when you use
# 'bundle exec jekyll serve'. If you change this file, please restart the server process.
#
# If you need help with YAML syntax, here are some quick references for you: 
# https://learn-the-web.algonquindesign.ca/topics/markdown-yaml-cheat-sheet/#yaml
# https://learnxinyminutes.com/docs/yaml/
#
# Site settings
# These are used to personalize your new site. If you look in the HTML files,
# you will see them accessed via {{ site.title }}, {{ site.email }}, and so on.
# You can create any custom variable you would like, and they will be accessible
# in the templates via {{ site.myvariable }}.

title: Agilogy Blog
email: hello@agilogy.com
description: >- # this means to ignore newlines until "baseurl:"
<<<<<<< HEAD
  A blog about software
# baseurl: "" # the subpath of your site, e.g. /blog
# url: https://blog.agilogy.com # the base hostname & protocol for your site, e.g. http://example.com
icon: /assets/images/icon-512.png
=======
  Because that's how you start a tech blog: by setting up a static site generator, 
  some code snippett tool, templates...
baseurl: "" # the subpath of your site, e.g. /blog
url: "" # the base hostname & protocol for your site, e.g. http://example.com
>>>>>>> ae3ba569
twitter_username: agilogy
github_username:  agilogy

# Build settings
theme: minima
plugins:
  - jekyll-feed

permalink: /:year-:month-:day-:title:output_ext

# Exclude from processing.
# The following items will not be processed, by default.
# Any item listed under the `exclude:` key here will be automatically added to
# the internal "default list".
#
# Excluded items can be processed by explicitly listing the directories or
# their entries' file path in the `include:` list.
#
# exclude:
#   - .sass-cache/
#   - .jekyll-cache/
#   - gemfiles/
#   - Gemfile
#   - Gemfile.lock
#   - node_modules/
#   - vendor/bundle/
#   - vendor/cache/
#   - vendor/gems/
#   - vendor/ruby/<|MERGE_RESOLUTION|>--- conflicted
+++ resolved
@@ -21,17 +21,10 @@
 title: Agilogy Blog
 email: hello@agilogy.com
 description: >- # this means to ignore newlines until "baseurl:"
-<<<<<<< HEAD
   A blog about software
 # baseurl: "" # the subpath of your site, e.g. /blog
 # url: https://blog.agilogy.com # the base hostname & protocol for your site, e.g. http://example.com
 icon: /assets/images/icon-512.png
-=======
-  Because that's how you start a tech blog: by setting up a static site generator, 
-  some code snippett tool, templates...
-baseurl: "" # the subpath of your site, e.g. /blog
-url: "" # the base hostname & protocol for your site, e.g. http://example.com
->>>>>>> ae3ba569
 twitter_username: agilogy
 github_username:  agilogy
 
